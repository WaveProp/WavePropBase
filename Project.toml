name = "WavePropBase"
uuid = "91c5bd54-65f5-4719-ae3b-9579edfc4a0b"
authors = ["Luiz M. Faria <maltezfaria@gmail.com> and contributors"]
version = "0.1.0"

[deps]
LinearAlgebra = "37e2e46d-f89d-539d-b4ee-838fcccc9c8e"
RecipesBase = "3cdcf5f2-1ef4-517c-9805-6587b60abb01"
StaticArrays = "90137ffa-7385-5640-81b9-e52037218182"

[compat]
<<<<<<< HEAD
RecipesBase = "1"
=======
RecipesBase = "1.1"
>>>>>>> bc68650f
StaticArrays = "1.2"
julia = "1.6"<|MERGE_RESOLUTION|>--- conflicted
+++ resolved
@@ -9,10 +9,6 @@
 StaticArrays = "90137ffa-7385-5640-81b9-e52037218182"
 
 [compat]
-<<<<<<< HEAD
-RecipesBase = "1"
-=======
 RecipesBase = "1.1"
->>>>>>> bc68650f
 StaticArrays = "1.2"
 julia = "1.6"